--- conflicted
+++ resolved
@@ -1,14 +1,10 @@
 """ Module containing a class for encapsulating the settings of the tree search
 """
 from __future__ import annotations
-<<<<<<< HEAD
-from dataclasses import dataclass, field
-=======
 
 import os
 import re
-from dataclasses import dataclass
->>>>>>> 82f19c4c
+from dataclasses import dataclass, field
 from typing import TYPE_CHECKING
 
 import yaml
